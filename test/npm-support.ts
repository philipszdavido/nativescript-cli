--- conflicted
+++ resolved
@@ -162,11 +162,8 @@
 				interpolateConfigurationFile: (): void => undefined,
 				isPlatformPrepared: (projectRoot: string) => false,
 				validatePlugins: (projectData: IProjectData) => Promise.resolve(),
-<<<<<<< HEAD
-				checkForChanges: () => { /* */ }
-=======
-				cleanProject: () => Promise.resolve(),
->>>>>>> b4902423
+				checkForChanges: () => { /* */ },
+				cleanProject: () => Promise.resolve()
 			}
 		};
 	};
