--- conflicted
+++ resolved
@@ -564,7 +564,6 @@
 }
 
 /**
-<<<<<<< HEAD
  * Used for getting strings for informational/error messages.
  */
 interface IMessagesService {
@@ -600,7 +599,9 @@
 	 * @return {IFuture<IServiceContractClientCode>}                 The generated code parts
 	 */
 	generate(definitionsPath?: string): IFuture<IServiceContractClientCode>;
-=======
+}
+
+/**
  * Describes Registry values returned from winreg
  */
 interface IWinRegResult {
@@ -699,5 +700,4 @@
 	 * Gets object containing available registries for search.
 	 */
 	registryKeys: IHiveIds;
->>>>>>> d1ed229c
 }