--- conflicted
+++ resolved
@@ -1092,11 +1092,7 @@
 	start: boolean;
 	stop: boolean;
 	ddi: string; // the path to developer  disk image
-<<<<<<< HEAD
-=======
 	insecure: boolean;
-	justlaunch: boolean;
->>>>>>> 4f852d14
 	skipRefresh: boolean;
 	file: string;
 	analyticsClient: string;
