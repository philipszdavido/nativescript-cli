--- conflicted
+++ resolved
@@ -358,11 +358,8 @@
 	skipRefresh: boolean;
 	app: string;
 	file: string;
-<<<<<<< HEAD
 	analyticsClient: string;
-=======
 	force: boolean;
->>>>>>> c04a5eba
 }
 
 interface IYargArgv extends IDictionary<any> {
