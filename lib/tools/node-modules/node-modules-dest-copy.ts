import * as path from "path";
import * as shelljs from "shelljs";
import * as constants from "../../constants";
import * as minimatch from "minimatch";

export interface ILocalDependencyData extends IDependencyData {
	directory: string;
}

export class TnsModulesCopy {
	constructor(
		private outputRoot: string,
		private $options: IOptions,
		private $fs: IFileSystem
	) {
	}

	public copyModules(dependencies: any[], platform: string): void {
		for (let entry in dependencies) {
			let dependency = dependencies[entry];

			this.copyDependencyDir(dependency);

			if (dependency.name === constants.TNS_CORE_MODULES_NAME) {
				let tnsCoreModulesResourcePath = path.join(this.outputRoot, constants.TNS_CORE_MODULES_NAME);

				// Remove .ts files
				let allFiles = this.$fs.enumerateFilesInDirectorySync(tnsCoreModulesResourcePath);
				let matchPattern = this.$options.release ? "**/*.ts" : "**/*.d.ts";
<<<<<<< HEAD
				let deleteFilesFutures = allFiles.filter(file => minimatch(file, matchPattern, { nocase: true })).map(file => this.$fs.deleteFile(file));
				Future.wait(deleteFilesFutures);

				shelljs.rm("-rf", path.join(tnsCoreModulesResourcePath, "node_modules"));

				// TODO: The following two lines are necessary to temporarily work around hardcoded
				// path dependencies in iOS livesync logic. Should be addressed ASAP
				shelljs.cp("-Rf", path.join(tnsCoreModulesResourcePath, "*"), this.outputRoot);
				shelljs.rm("-rf", tnsCoreModulesResourcePath);
=======
				allFiles.filter(file => minimatch(file, matchPattern, { nocase: true })).map(file => this.$fs.deleteFile(file));

				shelljs.rm("-rf", path.join(tnsCoreModulesResourcePath, "node_modules"));
>>>>>>> 3effe5f9
			}
		}
	}

	private copyDependencyDir(dependency: any): void {
		if (dependency.depth === 0) {
			let isScoped = dependency.name.indexOf("@") === 0;
			let targetDir = this.outputRoot;

			if (isScoped) {
				targetDir = path.join(this.outputRoot, dependency.name.substring(0, dependency.name.indexOf("/")));
			}

			shelljs.mkdir("-p", targetDir);
			shelljs.cp("-Rf", dependency.directory, targetDir);

			//remove platform-specific files (processed separately by plugin services)
			const targetPackageDir = path.join(targetDir, dependency.name);
			shelljs.rm("-rf", path.join(targetPackageDir, "platforms"));
		}
	}
}

export class NpmPluginPrepare {
	constructor(
		private $fs: IFileSystem,
		private $pluginsService: IPluginsService,
		private $platformsData: IPlatformsData
	) {
	}

	protected beforePrepare(dependencies: IDictionary<IDependencyData>, platform: string): void {
		this.$platformsData.getPlatformData(platform).platformProjectService.beforePrepareAllPlugins(dependencies).wait();
	}

	protected afterPrepare(dependencies: IDictionary<IDependencyData>, platform: string): void {
		this.$platformsData.getPlatformData(platform).platformProjectService.afterPrepareAllPlugins().wait();
		this.writePreparedDependencyInfo(dependencies, platform);
	}

	private writePreparedDependencyInfo(dependencies: IDictionary<IDependencyData>, platform: string): void {
		let prepareData: IDictionary<boolean> = {};
		_.values(dependencies).forEach(d => {
			prepareData[d.name] = true;
		});
<<<<<<< HEAD
		this.$fs.createDirectory(this.preparedPlatformsDir(platform)).wait();
		this.$fs.writeJson(this.preparedPlatformsFile(platform), prepareData, "    ", "utf8").wait();
=======
		this.$fs.createDirectory(this.preparedPlatformsDir(platform));
		this.$fs.writeJson(this.preparedPlatformsFile(platform), prepareData, "    ", "utf8");
>>>>>>> 3effe5f9
	}

	private preparedPlatformsDir(platform: string): string {
		const platformRoot = this.$platformsData.getPlatformData(platform).projectRoot;
		if (/android/i.test(platform)) {
			return path.join(platformRoot, "build", "intermediates");
		} else if (/ios/i.test(platform)) {
			return path.join(platformRoot, "build");
		} else {
			throw new Error("Invalid platform: " + platform);
		}
	}

	private preparedPlatformsFile(platform: string): string {
		return path.join(this.preparedPlatformsDir(platform), "prepared-platforms.json");
	}

	protected getPreviouslyPreparedDependencies(platform: string): IDictionary<boolean> {
<<<<<<< HEAD
		if (!this.$fs.exists(this.preparedPlatformsFile(platform)).wait()) {
			return {};
		}
		return this.$fs.readJson(this.preparedPlatformsFile(platform), "utf8").wait();
=======
		if (!this.$fs.exists(this.preparedPlatformsFile(platform))) {
			return {};
		}
		return this.$fs.readJson(this.preparedPlatformsFile(platform), "utf8");
>>>>>>> 3effe5f9
	}

	private allPrepared(dependencies: IDictionary<IDependencyData>, platform: string): boolean {
		let result = true;
		const previouslyPrepared = this.getPreviouslyPreparedDependencies(platform);
		_.values(dependencies).forEach(d => {
			if (!previouslyPrepared[d.name]) {
				result = false;
			}
		});
		return result;
	}

	public preparePlugins(dependencies: IDictionary<IDependencyData>, platform: string): void {
		if (_.isEmpty(dependencies) || this.allPrepared(dependencies, platform)) {
			return;
		}

		this.beforePrepare(dependencies, platform);
		_.each(dependencies, dependency => {
			let isPlugin = !!dependency.nativescript;
			if (isPlugin) {
				this.$pluginsService.prepare(dependency, platform).wait();
			}
		});
		this.afterPrepare(dependencies, platform);
	}
}<|MERGE_RESOLUTION|>--- conflicted
+++ resolved
@@ -27,21 +27,9 @@
 				// Remove .ts files
 				let allFiles = this.$fs.enumerateFilesInDirectorySync(tnsCoreModulesResourcePath);
 				let matchPattern = this.$options.release ? "**/*.ts" : "**/*.d.ts";
-<<<<<<< HEAD
-				let deleteFilesFutures = allFiles.filter(file => minimatch(file, matchPattern, { nocase: true })).map(file => this.$fs.deleteFile(file));
-				Future.wait(deleteFilesFutures);
-
-				shelljs.rm("-rf", path.join(tnsCoreModulesResourcePath, "node_modules"));
-
-				// TODO: The following two lines are necessary to temporarily work around hardcoded
-				// path dependencies in iOS livesync logic. Should be addressed ASAP
-				shelljs.cp("-Rf", path.join(tnsCoreModulesResourcePath, "*"), this.outputRoot);
-				shelljs.rm("-rf", tnsCoreModulesResourcePath);
-=======
 				allFiles.filter(file => minimatch(file, matchPattern, { nocase: true })).map(file => this.$fs.deleteFile(file));
 
 				shelljs.rm("-rf", path.join(tnsCoreModulesResourcePath, "node_modules"));
->>>>>>> 3effe5f9
 			}
 		}
 	}
@@ -87,13 +75,8 @@
 		_.values(dependencies).forEach(d => {
 			prepareData[d.name] = true;
 		});
-<<<<<<< HEAD
-		this.$fs.createDirectory(this.preparedPlatformsDir(platform)).wait();
-		this.$fs.writeJson(this.preparedPlatformsFile(platform), prepareData, "    ", "utf8").wait();
-=======
 		this.$fs.createDirectory(this.preparedPlatformsDir(platform));
 		this.$fs.writeJson(this.preparedPlatformsFile(platform), prepareData, "    ", "utf8");
->>>>>>> 3effe5f9
 	}
 
 	private preparedPlatformsDir(platform: string): string {
@@ -112,17 +95,10 @@
 	}
 
 	protected getPreviouslyPreparedDependencies(platform: string): IDictionary<boolean> {
-<<<<<<< HEAD
-		if (!this.$fs.exists(this.preparedPlatformsFile(platform)).wait()) {
-			return {};
-		}
-		return this.$fs.readJson(this.preparedPlatformsFile(platform), "utf8").wait();
-=======
 		if (!this.$fs.exists(this.preparedPlatformsFile(platform))) {
 			return {};
 		}
 		return this.$fs.readJson(this.preparedPlatformsFile(platform), "utf8");
->>>>>>> 3effe5f9
 	}
 
 	private allPrepared(dependencies: IDictionary<IDependencyData>, platform: string): boolean {
