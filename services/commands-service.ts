--- conflicted
+++ resolved
@@ -43,13 +43,7 @@
 			if (command) {
 				if (!this.$staticConfig.disableAnalytics && !command.disableAnalytics) {
 					let analyticsService = this.$injector.resolve("analyticsService"); // This should be resolved here due to cyclic dependency
-<<<<<<< HEAD
 					analyticsService.checkConsent().wait();
-=======
-					if (!command.disableAnalyticsConsentCheck) {
-						analyticsService.checkConsent().wait();
-					}
->>>>>>> afb6f826
 					analyticsService.trackFeature(commandName).wait();
 				}
 				if (!this.$staticConfig.disableCommandHooks && (command.enableHooks === undefined || command.enableHooks === true)) {
