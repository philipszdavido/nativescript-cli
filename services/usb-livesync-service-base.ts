--- conflicted
+++ resolved
@@ -155,13 +155,9 @@
 				}
 			}, 500);
 		}
-<<<<<<< HEAD
-		this.$dispatcher.dispatch( () => (() => { this.syncQueue.push(beforeBatchLiveSyncAction(filePath).wait()) }).future<void>()());
-	}
-=======
+
 		this.$dispatcher.dispatch( () => (() => { this.syncQueue.push(beforeBatchLiveSyncAction ? beforeBatchLiveSyncAction(filePath).wait() : filePath) }).future<void>()());
 	} 
->>>>>>> 130d70a8
 	
 	private isFileExcluded(path: string, exclusionList: string[], projectDir: string): boolean {
 		return !!_.find(exclusionList, (pattern) => minimatch(path, pattern, { nocase: true }));
