--- conflicted
+++ resolved
@@ -36,11 +36,7 @@
     "gaze": "0.5.1",
     "iconv-lite": "0.4.4",
     "inquirer": "0.8.2",
-<<<<<<< HEAD
-    "ios-sim-portable": "1.0.6",
-=======
     "ios-sim-portable": "1.0.7",
->>>>>>> f5913a7b
     "lockfile": "1.0.0",
     "lodash": "3.6.0",
     "log4js": "0.6.22",
