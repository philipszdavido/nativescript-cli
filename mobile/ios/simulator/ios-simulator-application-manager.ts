import {ApplicationManagerBase} from "../../application-manager-base";
import Future = require("fibers/future");
import * as path from "path";
import * as temp from "temp";

export class IOSSimulatorApplicationManager extends ApplicationManagerBase {
	constructor(private iosSim: any,
		private identifier: string,
		private $options: ICommonOptions,
		private $fs: IFileSystem,
		private $bplistParser: IBinaryPlistParser,
		$logger: ILogger) {
		super($logger);
	}

	public getInstalledApplications(): IFuture<string[]> {
		return Future.fromResult(this.iosSim.getInstalledApplications(this.identifier));
	}

	public installApplication(packageFilePath: string): IFuture<void> {
		return (() => {
			if (this.$fs.exists(packageFilePath).wait() && path.extname(packageFilePath) === ".zip") {
				temp.track();
				let dir = temp.mkdirSync("simulatorPackage");
				this.$fs.unzip(packageFilePath, dir).wait();
				let app = _.find(this.$fs.readDirectory(dir).wait(), directory => path.extname(directory) === ".app");
				if (app) {
					packageFilePath = path.join(dir, app);
				}
			}

			this.iosSim.installApplication(this.identifier, packageFilePath).wait();
		}).future<void>()();
	}

	public uninstallApplication(appIdentifier: string): IFuture<void> {
		return this.iosSim.uninstallApplication(this.identifier, appIdentifier);
	}

	public startApplication(appIdentifier: string): IFuture<void> {
		return (() => {
			let launchResult = this.iosSim.startApplication(this.identifier, appIdentifier).wait();
			if (!this.$options.justlaunch) {
				this.iosSim.printDeviceLog(this.identifier, launchResult);
			}

		}).future<void>()();
	}

	public stopApplication(cfBundleExecutable: string): IFuture<void> {
		return this.iosSim.stopApplication(this.identifier, cfBundleExecutable);
	}

	public canStartApplication(): boolean {
		return true;
	}

	public getApplicationInfo(applicationIdentifier: string): IFuture<Mobile.IApplicationInfo> {
		return ((): Mobile.IApplicationInfo => {
			let result: Mobile.IApplicationInfo = null,
				plistContent = this.getParsedPlistContent(applicationIdentifier).wait();

			if(plistContent) {
				result = {
					applicationIdentifier,
					deviceIdentifier: this.identifier,
					configuration: plistContent && plistContent.configuration
				};
			}

			return result;
		}).future<Mobile.IApplicationInfo>()();
	}

	public isLiveSyncSupported(appIdentifier: string): IFuture<boolean> {
		return ((): boolean => {
			let plistContent = this.getParsedPlistContent(appIdentifier).wait();
			if(plistContent) {
				return !!plistContent && !!plistContent.IceniumLiveSyncEnabled;
			}

			return false;
		}).future<boolean>()();
	}

<<<<<<< HEAD
	private getParsedPlistContent(appIdentifier: string): any {
		return ((): any => {
			let applicationPath = this.iosSim.getApplicationPath(this.identifier, appIdentifier),
				pathToInfoPlist = path.join(applicationPath, "Info.plist");

			return this.$fs.exists(pathToInfoPlist).wait() ? this.$bplistParser.parseFile(pathToInfoPlist).wait()[0] : null;
		}).future<any>()();
	}

	public getDebuggableApps(): IFuture<Mobile.IAndroidApplicationInformation[]> {
=======
	public getDebuggableApps(): IFuture<Mobile.IDeviceApplicationInformation[]> {
>>>>>>> 5efff7c4
		return Future.fromResult([]);
	}
}<|MERGE_RESOLUTION|>--- conflicted
+++ resolved
@@ -83,7 +83,6 @@
 		}).future<boolean>()();
 	}
 
-<<<<<<< HEAD
 	private getParsedPlistContent(appIdentifier: string): any {
 		return ((): any => {
 			let applicationPath = this.iosSim.getApplicationPath(this.identifier, appIdentifier),
@@ -93,10 +92,7 @@
 		}).future<any>()();
 	}
 
-	public getDebuggableApps(): IFuture<Mobile.IAndroidApplicationInformation[]> {
-=======
 	public getDebuggableApps(): IFuture<Mobile.IDeviceApplicationInformation[]> {
->>>>>>> 5efff7c4
 		return Future.fromResult([]);
 	}
 }